"""
Sodarace simualator.

Mostly just https://github.com/OptimusLime/iesor-physics translated to Python.

See here for a Box2D overview:
https://github.com/pybox2d/cython-box2d/blob/master/docs/source/getting_started.md

"""

import json
import math
from pathlib import Path
from typing import Any

import numpy as np
from Box2D import Box2D as b2
from openelm.environments.sodaracer.box2d_examples.framework import Framework, main

from openelm.environments.sodaracer.helpers import (
    Bone,
    DistanceAccessor,
    Entity,
    Muscle,
)


class IESoRWorld(Framework):
    """Class for the Sodarace simulation."""

    name: "IESoRWorld"

    def __init__(self, canvas_size: tuple[int, int] = (200, 150)):
        super(IESoRWorld, self).__init__()
        """
        Initialize the world.

        Args:
            canvas_size (tuple[int, int], optional): Size of the world canvas.
                Defaults to (200, 150).
        """
        self.interpolation: float = 0.0
        self.radians: float = 0.0
        self.accumulator: float = 0.0
        self.desiredFPS: float = 60.0
        self.simulation_rate: float = 1.0 / self.desiredFPS

        self.static_body_count: int = 0
        # keep a list of body identifiers
        self.body_list: list = []
        # keep a list of shape identifiers
        self.shape_list: list = []
        # keep a reference for every body according to IDs
        self.body_map: dict = {}
        self.bone_list: list = []
        self.muscle_list: list = []

        self.gravity = b2.b2Vec2(0.0, -15.0)  # ??? Magic numbers.
        # Construct a world object, which will hold and simulate the rigid bodies.

        self.world.gravity = self.gravity
        # self.world: b2.b2World = b2.b2World(self.gravity)
        self.world.autoClearForces = False

        self.groundBodyDef: b2.b2BodyDef = b2.b2BodyDef()
        self.groundBodyDef.type = b2.b2_staticBody
        self.groundBodyDef.position = b2.b2Vec2(0.0, -18.0)

        # Add ground body to the world
        self.groundBody: b2.b2Body = self._add_body_to_world(
            "ground", self.groundBodyDef
        )
        # Define the ground box shape.
        self.groundBox: b2.b2PolygonShape = b2.b2PolygonShape()
        # The extents are the half-widths of the box.
        self.groundBox.SetAsBox(350.0, 10.0)
        # Add the ground fixture to the ground body.
        self._add_shape_to_body(self.groundBody, self.groundBox)

        self.canvas: b2.b2Vec2 = b2.b2Vec2(canvas_size[0], canvas_size[1])

    def get_world_json(self) -> str:
        """Generate a JSON string of the world and every entity in it."""
        root: dict = {}
        shapes: dict = {}
        for body in self.world.bodies:  # type: b2.b2Body
            body_id: str = body.userData
            if body_id is None:
                continue

            fixtures_list = body.fixtures
            for fixture in fixtures_list:  # type: b2.b2Fixture
                single_shape: dict[str, Any] = {}

                if fixture.type == b2.b2Shape.e_circle:
                    circle: b2.b2CircleShape = fixture.shape
                    single_shape["type"] = "circle"
                    single_shape["bodyOffset"] = {
                        "x": body.position.x,
                        "y": body.position.y,
                    }
                    single_shape["rotation"] = body.angle
                    single_shape["center"] = {"x": circle.pos.x, "y": circle.pos.y}
                    single_shape["radius"] = circle.radius
                    single_shape["color"] = "#369"

                elif fixture.type == b2.b2Shape.e_polygon:
                    poly: b2.b2PolygonShape = fixture.shape
                    single_shape["type"] = "polygon"
                    single_shape["points"] = [
                        {"x": point[0], "y": point[1]} for point in poly.vertices
                    ]
                    single_shape["bodyOffset"] = {
                        "x": body.position.x,
                        "y": body.position.y,
                    }
                    single_shape["rotation"] = body.angle
                    single_shape["color"] = "#38F"

                full_id = body_id + fixture.userData
                shapes[full_id] = single_shape

        root["shapes"] = shapes

        joints = {}
        for joint in self.world.joints:  # type: b2.b2Joint
            if joint.userData is None:
                continue

            single_joint = {}
            # Both body ids need to exist
            if (joint.bodyA.userData is not None) and (
                joint.bodyB.userData is not None
            ):
                single_joint["sourceID"] = joint.bodyA.userData
                single_joint["targetID"] = joint.bodyB.userData
                # Drawing information for offsets on the body
                single_joint["sourceOffset"] = {
                    "x": joint.anchorA.x,
                    "y": joint.anchorA.y,
                }
                single_joint["targetOffset"] = {
                    "x": joint.anchorB.x,
                    "y": joint.anchorB.y,
                }
            joints[joint.userData.id] = single_joint

        root["joints"] = joints
        return json.dumps(root, default=vars)

    def Step(self, settings):
        """
        The main physics step.

        Takes care of physics drawing (callbacks are executed after the
        world.Step()) and drawing additional information.
        """
        # self.stepCount += 1
        # # Don't do anything if the setting's Hz are <= 0
        if settings.hz > 0.0:
            timeStep = 1.0 / settings.hz
        else:
            timeStep = 0.0
        self.update_world(timeStep * 1000.0)
        settings.velocityIterations = 10
        settings.positionIterations = 10
        settings.hz = 0.0
        super().Step(settings)
        self.world.ClearForces()

    def update_world(self, ms_update: float) -> int:
        """
        Simulate the world for a given amount of time.

        Args:
            ms_update (float): The amount of time you want to simulate in milliseconds.

        Returns:
            int: The number of times the physics engine was run (step count).
        """
        # Pass in the amount of time you want to simulate in real time, this is
        # the delta time between calls to update.
        # In simulation time, this can be any amount -- but this function
        # won't return until all updates are processed, so it holds up the thread.
        ms_update *= 4  # why...
        # Number of simulation steps during this update
        step_count: int = 0
        # Number of seconds since the last frame
        frame_time: float = ms_update / 1000.0
        # # Set maximum frame time
        frame_time = 0.35 if frame_time > 0.35 else frame_time
        # Accumulate all the time we haven't rendered things in
        self.accumulator += frame_time
        # Aas long as we have a chunk of time to simulate, we need to do the simulation
        while self.accumulator >= self.simulation_rate:
            # Track number of times we run the physics engine
            step_count += 1
            # Move the muscles quicker using this toggle
            speedup: float = 3.0
            # We loop through all our muscles, and update the lengths associated
            # with the connections
            for muscle in self.muscle_list:
                # Get our distance joint -- holder of physical joint info
                distance_joint: b2.b2Joint = muscle.joint
                # Fetch the original length of the distance joint, and add some
                # fraction of that amount to the length, depending on the current
                # location in the muscle cycle
                length_calc: float = (
                    1.0
                    + muscle.amplitude
                    * math.cos(self.radians + muscle.phase * 2 * math.pi)
                ) * muscle.original_length
                # Set our length as the calculate value for this joint
                DistanceAccessor.setLength(distance_joint, length_calc)
            # Frame rate, velocity iterations, position iterations
            self.world.Step(self.simulation_rate, 10, 10)
            # Manually clear forces when doing fixed time steps,
            # NOTE: that we disabled auto clear after step inside of the b2World
            self.world.ClearForces()
            # Increment the radians for the muscles
            self.radians += speedup * self.simulation_rate
            # Decrement the accumulator - we ran a chunk just now!
            self.accumulator -= self.simulation_rate
        # Interpolation is basically a measure of how far into the next step we
        # should have simulated, it's meant to ease the drawing stages.
        # (you linearly interpolate the last frame and the current frame using this value)
        self.interpolation = self.accumulator / self.simulation_rate
        # Return the number of times we ran the simulator
        return step_count

    def _add_body_to_world(self, body_id: str, body_def: b2.b2BodyDef) -> b2.b2Body:
        """
        Helper function to add a body to the world.

        Args:
            body_id (str): Unique body id.
            body_def (b2.b2BodyDef): Body definition object.

        Returns:
            b2.b2Body: Body object.
        """
        body: b2.b2Body = self.world.CreateBody(body_def)
        # Store body id and body
        self.body_list.append(body_id)
        self.body_map[body_id] = body
        body.userData = body_id
        return body

    def _add_shape_to_body_fixture(
        self, body: b2.b2Body, fix_def: b2.b2FixtureDef
    ) -> b2.b2Fixture:
        """
        Helper function to add a specified shape as a fixture to a body.

        Args:
            body (b2.b2Body): Body object.
            fix_def (b2.b2FixtureDef): Fixture definition object.

        Returns:
            b2.b2Fixture: Fixture object.
        """
        # Create physics id based on global shape count
        shape_id = self.create_shape_id()
        fixture: b2.b2Fixture = body.CreateFixture(fix_def)
        fixture.userData = shape_id
        return fixture

    def _add_shape_to_body(
        self, body: b2.b2Body, shape: b2.b2Shape, density: float = 0.0
    ) -> b2.b2Fixture:
        """
        Helper function to add a specified shape to a body.

        Args:
            body (b2.b2Body): Body object.
            shape (b2.b2Shape): Shape to add
            density (float): Density of the shape. Default value is 0.0

        Returns:
            b2.b2Fixture: Fixture object.
        """
        # Create physics id based on global shape count
        shape_id = self.create_shape_id()
        fixture: b2.b2Fixture = body.CreateFixture(shape=shape, density=density)
        fixture.userData = shape_id
        return fixture

    def load_body_into_world(self, body: dict) -> dict:
        """
        Load body into world from a dictionary.

        Args:
            body (dict): Dict describing the body to load. The dictionary
                should be a Sodarace walker body, containing lists for both
                "joints" and "muscles".

        Raises:
            e: Exception for any loading error.

        Returns:
            dict: Morphology dictionary containing the body's morphology, including
                the body's height, width, and mass.
        """
        # We use bodycount as a way to identify each physical object being added
        # from the body information
        o_body_count = self.world.bodyCount
        # Morphological properties of the body
        morphology: dict[str, float] = {}
        # Use our body information to create all the body additions to the world
        entities: list[dict[str, Any]] = self._get_body_entities(body, morphology)
        # Map from string ids to entities
        entity_map: dict[str, dict] = {e["bodyID"]: e for e in entities}
        # Add all entities in the body to the world, so that the joints have
        # bodies to connect to
        for entity in entities:
            self.set_body(entity)

        connections = body["muscles"]
        # This determines the cutoff for the connection being fixed (bone)
        # or moving (muscle)
        amplitude_cutoff = 0.2
        # mass = # of nodes + length of connections
        connection_distance_sum = 0.0
        for muscle in connections:
            # To identify a given object in the physical world, we need to start
            # with the current body count, and add the source id number.
            # This allows us to add multiple bodies to the same world
            # (though this is recommended against, since it's easier to create
            # separate worlds)
            source_id = str(o_body_count + muscle[0])
            target_id = str(o_body_count + muscle[1])
            if source_id == target_id:
                continue
            try:
                muscle_properties: dict = muscle[-1]
                # Convert from [-1,1] to [0,1]
                amplitude = (muscle_properties["amplitude"] + 1) / 2.0
                connection_distance = math.sqrt(
                    (entity_map[source_id]["x"] - entity_map[target_id]["x"]) ** 2
                    + (entity_map[source_id]["y"] - entity_map[target_id]["y"]) ** 2
                )
                # Needed to calculate mass
                connection_distance_sum += connection_distance
                properties: dict[str, float] = {}
                if amplitude < amplitude_cutoff:
                    # Add fixed bone connection
                    self.add_distance_joint(source_id, target_id, properties)
                else:
                    # Add moving muscle connection
                    # Gardcoded spring behaviors
                    properties["frequencyHz"] = 3
                    properties["dampingRatio"] = 0.3
                    properties["phase"] = muscle_properties["phase"]
                    # The 0.3 below is some scaling factor based on screen size
                    properties["amplitude"] = 0.3 * amplitude
                    self.add_muscle_joint(source_id, target_id, properties)
            except Exception as e:
                # Not sure if this is needed, but it's here in the original
                print("Oops error", e)
                raise e
        # Add mass to morphology
        morphology["mass"] = morphology["totalNodes"] + connection_distance_sum / 2.0
        # Remove totalNodes since we have mass
        del morphology["totalNodes"]
        return morphology

    def _get_body_entities(
        self, body: dict, initial_morphology: dict
    ) -> list[dict[str, Any]]:
        """
        Helper function to create all bodies in the world.

        Args:
            body (dict): Dict describing the body to load. The dictionary should
                be a Sodarace walker body, containing lists for both
                "joints" and "muscles".
            initial_morphology (dict): Dict to add the initial morphology to.

        Returns:
            list[dict[str, Any]]: Morphology dictionary containing the body's
                height, width, and starting location.
        """
        # First convert our body into a collection of physics objects that need
        # to be added to the environment
        entity_vector: list[dict[str, Any]] = []
        # Use our window width/height for adjusting relative body location

        o_nodes: list = body["joints"]
        # This is the starting body identifier for each node (every node has a
        # unique ID for the source connections)
        # So node 5 is always node 5, but if you already have objects in the
        # physical world, object 5 != node 5, so
        # number of objects + nodeID = true nodeID
        body_id: int = self.world.bodyCount
        # Manipulated values of each node, adjusted for screen coordinates
        x_scaled: float = 0.0
        y_scaled: float = 0.0
        # Adjusting the total size of the object according to window size
        divide_for_max_width: float = 2.2
        divide_for_max_height: float = 2.5

        max_allowed_width: float = self.canvas.x / divide_for_max_width
        max_allowed_height: float = self.canvas.y / divide_for_max_height
        # Starting values, these will be adjusted
        min_x, max_x, min_y, max_y = self.canvas.x, 0.0, self.canvas.y, 0.0

        for node in o_nodes:
            node_x, node_y = node[0], node[1]
            # Here we actually modify the x and y values to fit into a certain
            # sized box depending on the initial canvas size.
            x_scaled = node_x / divide_for_max_width * max_allowed_width
            y_scaled = (1.0 - node_y) / divide_for_max_height * max_allowed_height
            # For each node, we make a circle entity with certain properties,
            # then increment count
            entity_vector.append(
                Entity.circle_entity(
                    str(body_id), x_scaled, y_scaled, max_allowed_width / 35.0, 0
                )
            )
            # What are the min/max x/y values we've seen?
            # Use these to determine how wide/tall the entity is
            min_x = min(min_x, x_scaled)
            max_x = max(max_x, x_scaled)
            min_y = min(min_y, y_scaled)
            max_y = max(max_y, y_scaled)
            body_id += 1
        # We use move_x, move_y to center our entity in world space after creation
        move_x: float = (max_x - min_x) / 2.0
        move_y: float = (max_y - min_y) / 2.0
        # Need to move x, y coordinates for entities to be centered
        for entity in entity_vector:
            entity["x"] = (float(entity["x"]) - min_x) + self.canvas.x / 2 - move_x
            entity["y"] = (float(entity["y"]) - min_y) + self.canvas.y / 2 - move_y
        # Width and height of the object
        initial_morphology["width"] = max_x - min_x
        initial_morphology["height"] = max_y - min_y
        # Starting position?
        initial_morphology["startX"] = min_x
        initial_morphology["startY"] = min_y
        # How much we translated the entity in the x and y direction
        initial_morphology["offsetX"] = -min_x + self.canvas.x / 2 - move_x
        initial_morphology["offsetY"] = -min_y + self.canvas.y / 2 - move_y

        initial_morphology["totalNodes"] = len(o_nodes)
        return entity_vector

    def add_distance_joint(
        self, source_id: str, target_id: str, properties: dict
    ) -> Bone:
        """
        Helper function to add a distance joint between two bodies.

        Args:
            source_id (str): Source body ID.
            target_id (str): Target body ID.
            properties (dict): Dictionary with joint properties, including
                `frequencyHz` and `dampingRatio`.

        Returns:
            Bone: A Bone dataclass object.
        """
        # Connect two body objects together
        body1: b2.b2Body = self.body_map[source_id]
        body2: b2.b2Body = self.body_map[target_id]

        joint = b2.b2DistanceJointDef()
        # Initialize the joints where they're attached at the center of the objects
        joint.Initialize(body1, body2, body1.worldCenter, body2.worldCenter)

        # FrequencyHz determines how the distance joint responds to stretching
        if properties.get("frequencyHz", None) is not None:
            joint.frequencyHz = properties["frequencyHz"]

        if properties.get("dampingRatio", None) is not None:
            joint.dampingRatio = properties["dampingRatio"]

        w_joint = self.world.CreateJoint(joint)

        bone = Bone(str(len(self.bone_list)), w_joint)
        self.bone_list.append(bone)

        # Not sure why this is needed, but it is
        w_joint.userData = bone
        return bone

    def add_muscle_joint(
        self, source_id: str, target_id: str, properties: dict
    ) -> Muscle:
        """
        Helper function to add a muscle joint between two bodies.

        This is a bone (distance joint) with a phase and amplitude.

        Args:
            source_id (str): Source body ID.
            target_id (str): Target body ID.
            properties (dict): Dictionary with properties for the muscle joint,
                including phase and amplitude.

        Returns:
            Muscle: A Muscle dataclass object.
        """
        # Start by adding a standard distance joint
        added_joint = self.add_distance_joint(source_id, target_id, properties)
        # But our muscles have phase and amplitude, which adjust length during updates
        phase = 0 if properties.get("phase", None) is None else properties["phase"]
        # Amplitude is how much change each muscles exhibit
        amplitude = (
            1 if properties.get("amplitude", None) is None else properties["amplitude"]
        )
        muscle = Muscle(str(len(self.muscle_list)), added_joint.joint, amplitude, phase)

        self.muscle_list.append(muscle)
        return muscle

    def set_body(self, entity: dict) -> None:
        """
        Add a body to the world, and register it in the body map.

        Supports circle, polygon, or rectangle entities.

        Args:
            entity (dict): A dictionary containing the entity information.
        """
        # Create a generic body def to hold our body
        body_def = b2.b2BodyDef()
        # This is only called with non-ground entities so the type is dynamic.
        body_def.type = b2.b2_dynamicBody
        # We set the position to the intial x, y coordinates
        body_def.position = b2.b2Vec2(entity["x"], entity["y"])
        # We don't want any rotation on the nodes (they would slide when moving)
        body_def.linearDamping = 1.1
        # Bodies have fixed rotation in iesor.
        body_def.fixedRotation = True
        # All entities appear to have an angle, but just in case:
        if entity.get("angle", None) is not None:
            body_def.angle = entity["angle"]
        # We add our body to the world, and register its identifying information
        # that's useful for drawing
        body: b2.b2Body = self._add_body_to_world(entity["bodyID"], body_def)
        # If we have a radius it's a circle entity.
        if entity.get("radius", None) is not None:
            # This filter prevents circle nodes from colliding on our bodies
            filter = b2.b2Filter()
            filter.categoryBits = 0x0002
            filter.maskBits = 0x0001
            filter.groupIndex = 0

            # We create a fixture def for our new shape
            fixture = b2.b2FixtureDef()
            # We need high density objects so they don't float!
            fixture.density = 25.0
            fixture.friction = 1.0
            # Less bouncing, more staying
            fixture.restitution = 0.1

            node = b2.b2CircleShape()
            node.radius = entity["radius"]
            fixture.shape = node
            fixture.filter = filter

            self._add_shape_to_body_fixture(body, fixture)
        # Now check if the entity is a polygon
        elif entity.get("polyPoints", None) is not None:
            poly = b2.b2PolygonShape()
            poly.vertices = [
                b2.b2Vec2(point["x"], point["y"]) for point in entity["polyPoints"]
            ]
            # Default density to 0
            self._add_shape_to_body(body, poly)
        else:
            # Else this is a rectangle entity
            poly = b2.b2PolygonShape
            # We've got a box, we simply put in the half height/ half width info
            # for our polygon
            poly.SetAsBox(entity["halfWidth"], entity["halfHeight"])
            self._add_shape_to_body(body, poly)

    def create_shape_id(self) -> str:
        """Create a new globally unique shape id, and add it to the shape list."""
        self.static_body_count += 1
        shape_id = str(self.static_body_count)
        self.shape_list.append(shape_id)
        return shape_id


def load_data_file(file_path: Path) -> str:
    """Load object from data file."""
    with open(file_path) as f:
        return f.read()


class SodaraceSimulator:
    """Sodarace simulator class."""

    def __init__(self, body: dict) -> None:
        """
        Initialize the simulator with a body dictionary.

        This simulator only accepts a single sodaracer, to reduce complexity.

        Args:
            body (dict): This dictionary should contain "joints" and "muscles" keys,
                and specify the full location and properties of all entities in
                the body.
        """
        self.world = IESoRWorld()
        self._morphology = self.world.load_body_into_world(body)

    @property
    def morphology(self) -> dict:
        """Get the morphology of the Sodaracer."""
        return self._morphology

    def evaluate(self, time: float) -> float:
        """
        Evaluate the Sodaracer for a given number of timesteps.

        Args:
            time (float): Amount of time (in milliseconds) for which to evaluate
                the Sodaracer. This will be rounded down to the nearest 350ms.

        Returns:
            float: The absolute distance traveled by the Sodaracer.
        """
        for _ in range(int(time // 350)):
            self.world.update_world(350)

        _ = self.morphology["startX"]
        try:
            end = min(
                [bone.joint.bodyA.position[0] for bone in self.world.bone_list]
                + [muscle.joint.bodyA.position[0] for muscle in self.world.muscle_list]
            )
            return abs(end + self.morphology["offsetX"])
        except Exception as e:
            print(e)
            # print(self.world.bone_list)
            # print(self.world.muscle_list)
<<<<<<< HEAD
            return None


if __name__ == "__main__":
    main(IESoRWorld)
=======
            return -np.inf
>>>>>>> e6402a06
<|MERGE_RESOLUTION|>--- conflicted
+++ resolved
@@ -637,12 +637,8 @@
             print(e)
             # print(self.world.bone_list)
             # print(self.world.muscle_list)
-<<<<<<< HEAD
-            return None
+            return -np.inf
 
 
 if __name__ == "__main__":
-    main(IESoRWorld)
-=======
-            return -np.inf
->>>>>>> e6402a06
+    main(IESoRWorld)